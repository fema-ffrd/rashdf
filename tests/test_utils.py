--- conflicted
+++ resolved
@@ -29,7 +29,6 @@
     assert utils.convert_ras_hdf_value(b"01:23:45") == timedelta(
         hours=1, minutes=23, seconds=45
     )
-<<<<<<< HEAD
     assert utils.convert_ras_hdf_value(b"15Mar2024 2400") == datetime(
         2024, 3, 16, 0, 0, 0
     )
@@ -45,7 +44,6 @@
         datetime(2024, 3, 19, 0, 0, 0),
         datetime(2024, 3, 20, 0, 0, 0),
     ]
-=======
 
 
 def test_df_datetimes_to_str():
@@ -65,5 +63,4 @@
     df = utils.df_datetimes_to_str(df)
     assert df["datetime"].dtype.name == "object"
     assert df["datetime"].tolist() == ["2024-03-15T16:39:01", "2024-03-16T16:39:01"]
-    assert df["asdf"].tolist() == [0.123, 0.456]
->>>>>>> 883ef6ae
+    assert df["asdf"].tolist() == [0.123, 0.456]